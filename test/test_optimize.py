"""
This is for testing optimization of the pypesto.Objective.
"""

import numpy as np
import pytest
import test.test_objective as test_objective
import warnings
import re

import pypesto
import pypesto.optimize as optimize


@pytest.fixture(params=['separated', 'integrated'])
def mode(request):
    return request.param


optimizers = [
    *[('scipy', method) for method in [
        'Nelder-Mead', 'Powell', 'CG', 'BFGS', 'Newton-CG',
        'L-BFGS-B', 'TNC', 'COBYLA', 'SLSQP',
        'trust-ncg', 'trust-exact', 'trust-krylov',
        'ls_trf', 'ls_dogbox']],
    # disabled: ,'trust-constr', 'ls_lm', 'dogleg'
    ('ipopt', ''),
    ('dlib', 'default'),
    ('pyswarm', ''),
    ('cmaes', ''),
<<<<<<< HEAD
    ('ScipyDifferentialEvolutionOptimizer', '')
=======
>>>>>>> f53a9ec8
]


@pytest.fixture(params=optimizers)
def optimizer(request):
    return request.param


def test_optimization(mode, optimizer):
    """Test optimization using various optimizers and objective modes."""
    if mode == 'separated':
        obj = test_objective.rosen_for_sensi(max_sensi_order=2,
                                             integrated=False)['obj']
    else:  # mode == 'integrated':
        obj = test_objective.rosen_for_sensi(max_sensi_order=2,
                                             integrated=True)['obj']

    library, method = optimizer

    with warnings.catch_warnings():
        warnings.simplefilter("ignore")
        if re.match(r'^(?i)(ls_)', method):
            # obj has no residuals
            with pytest.raises(Exception):
                check_minimize(obj, library, method)
            # no error when allow failed starts
            check_minimize(obj, library, method, allow_failed_starts=True)
        else:
            check_minimize(obj, library, method)


def check_minimize(objective, library, solver, allow_failed_starts=False):
    options = {
        'maxiter': 100
    }

    optimizer = None

    if library == 'scipy':
        optimizer = optimize.ScipyOptimizer(method=solver, options=options)
    elif library == 'ipopt':
        optimizer = optimize.IpoptOptimizer()
    elif library == 'dlib':
        optimizer = optimize.DlibOptimizer(method=solver, options=options)
    elif library == 'pyswarm':
        optimizer = optimize.PyswarmOptimizer(options=options)
    elif library == 'cmaes':
        optimizer = optimize.CmaesOptimizer(options=options)
<<<<<<< HEAD
    elif library == 'ScipyDifferentialEvolutionOptimizer':
        optimizer = optimize.ScipyDifferentialEvolutionOptimizer(
            options=options)
=======
>>>>>>> f53a9ec8

    lb = 0 * np.ones((1, 2))
    ub = 1 * np.ones((1, 2))
    problem = pypesto.Problem(objective, lb, ub)

    optimize_options = optimize.OptimizeOptions(
        allow_failed_starts=allow_failed_starts)

    result = optimize.minimize(
        problem=problem,
        optimizer=optimizer,
        n_starts=1,
        startpoint_method=pypesto.startpoint.uniform,
        options=optimize_options
    )

    assert isinstance(result.optimize_result.list[0]['fval'], float)<|MERGE_RESOLUTION|>--- conflicted
+++ resolved
@@ -28,10 +28,7 @@
     ('dlib', 'default'),
     ('pyswarm', ''),
     ('cmaes', ''),
-<<<<<<< HEAD
     ('ScipyDifferentialEvolutionOptimizer', '')
-=======
->>>>>>> f53a9ec8
 ]
 
 
@@ -80,12 +77,10 @@
         optimizer = optimize.PyswarmOptimizer(options=options)
     elif library == 'cmaes':
         optimizer = optimize.CmaesOptimizer(options=options)
-<<<<<<< HEAD
     elif library == 'ScipyDifferentialEvolutionOptimizer':
         optimizer = optimize.ScipyDifferentialEvolutionOptimizer(
             options=options)
-=======
->>>>>>> f53a9ec8
+
 
     lb = 0 * np.ones((1, 2))
     ub = 1 * np.ones((1, 2))
