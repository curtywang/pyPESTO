language: python
python:
  - "3.8"

os:
  - linux
dist:
  - bionic
compiler:
  - gcc

# install dependencies

addons:
  apt:
    update: true
    packages:
      - build-essential
      - coinor-libipopt1v5
      - coinor-libipopt-dev
      - gfortran
      - lcov
      - libatlas-base-dev
      - libhdf5-serial-dev
      - pandoc
      - pkg-config
      - python-dev
      - swig3.0
      - zlib1g-dev

install:
  - mkdir -p ~/bin/ && ln -s /usr/bin/swig3.0 ~/bin/swig && export PATH=~/bin/:$PATH
<<<<<<< HEAD
  - pip3 install --upgrade -r ./.travis_pip_reqs.txt
  - pip3 install .[pymc3]
=======
  - pip3 install -r ./.travis_pip_reqs.txt
  - pip3 install .[ipopt,dlib,pyswarm,pymc3]
>>>>>>> f4ce876b
  - pip3 install https://github.com/petab-dev/petab/archive/develop.zip
  - pip3 install -e
      git+https://github.com/icb-dcm/amici.git@develop#egg=amici\&subdirectory=python/sdist
  - if [ "$TRAVIS_PULL_REQUEST" = "false" ]; then
      git clone --depth 1
        https://github.com/petab-dev/petab_test_suite tmp/petab_test_suite;
      pip3 install -e tmp/petab_test_suite;
<<<<<<< HEAD
    fi 
=======
    fi
>>>>>>> f4ce876b
  - if [ "$TRAVIS_PULL_REQUEST" != "false" ]; then
      pip install -r .rtd_pip_reqs.txt;
    fi

# run tests
script:
  - if [ "$TRAVIS_PULL_REQUEST" = "false" ]; then
<<<<<<< HEAD
      python3 -m flake8 
=======
      python3 -m flake8
>>>>>>> f4ce876b
        --exclude=build,doc,example,tmp,amici_models
        --per-file-ignores='*/__init__.py:F401';
    fi
  - if [ "$TRAVIS_PULL_REQUEST" = "false" ]; then
      travis_wait 20 python3 -m pytest --cov=pypesto ./test/test_*;
    fi
  - if [ "$TRAVIS_PULL_REQUEST" = "false" ]; then
      travis_wait 20 xvfb-run -a python3 -m pytest
        --cov=pypesto --cov-append ./test/visualize/test_*;
    fi
  - if [ "$TRAVIS_PULL_REQUEST" != "false" ]; then
      sphinx-build -W -b html -d doc/_build/html doc/ doc/_build/html;
    fi
  - if [ "$TRAVIS_PULL_REQUEST" != "false" ]; then
      test/run_notebook.sh doc/example/;
    fi
  - if [ "$TRAVIS_PULL_REQUEST" = "false" ]; then
      coverage xml;
    fi

after_success:
  - bash <(curl -s https://codecov.io/bash)

deploy:
  provider: pypi
  username: $TWINE_USERNAME
  password: $TWINE_PASSWORD
  on:
    tags: true
  skip_existing: true

# cache dependencies

cache: pip<|MERGE_RESOLUTION|>--- conflicted
+++ resolved
@@ -30,13 +30,8 @@
 
 install:
   - mkdir -p ~/bin/ && ln -s /usr/bin/swig3.0 ~/bin/swig && export PATH=~/bin/:$PATH
-<<<<<<< HEAD
-  - pip3 install --upgrade -r ./.travis_pip_reqs.txt
-  - pip3 install .[pymc3]
-=======
   - pip3 install -r ./.travis_pip_reqs.txt
   - pip3 install .[ipopt,dlib,pyswarm,pymc3]
->>>>>>> f4ce876b
   - pip3 install https://github.com/petab-dev/petab/archive/develop.zip
   - pip3 install -e
       git+https://github.com/icb-dcm/amici.git@develop#egg=amici\&subdirectory=python/sdist
@@ -44,11 +39,7 @@
       git clone --depth 1
         https://github.com/petab-dev/petab_test_suite tmp/petab_test_suite;
       pip3 install -e tmp/petab_test_suite;
-<<<<<<< HEAD
-    fi 
-=======
     fi
->>>>>>> f4ce876b
   - if [ "$TRAVIS_PULL_REQUEST" != "false" ]; then
       pip install -r .rtd_pip_reqs.txt;
     fi
@@ -56,11 +47,7 @@
 # run tests
 script:
   - if [ "$TRAVIS_PULL_REQUEST" = "false" ]; then
-<<<<<<< HEAD
-      python3 -m flake8 
-=======
       python3 -m flake8
->>>>>>> f4ce876b
         --exclude=build,doc,example,tmp,amici_models
         --per-file-ignores='*/__init__.py:F401';
     fi
