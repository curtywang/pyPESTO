--- conflicted
+++ resolved
@@ -73,11 +73,7 @@
         _burn_in = result.sample_result.burn_in
 
     if full_trace and _burn_in > 0:
-<<<<<<< HEAD
-        ax.axvline(_burn_in+1,
-=======
         ax.axvline(_burn_in,
->>>>>>> fdbacb49
                    linestyle='--', linewidth=1.5,
                    color='k')
 
@@ -170,11 +166,7 @@
                              ax=ax, **kwargs)
 
         if full_trace and _burn_in > 0:
-<<<<<<< HEAD
-            ax.axvline(_burn_in+1,
-=======
             ax.axvline(_burn_in,
->>>>>>> fdbacb49
                        linestyle='--', linewidth=1.5,
                        color='k')
 
@@ -363,11 +355,7 @@
 
     if full_trace:
         converged = np.zeros((len(arr_fval)))
-<<<<<<< HEAD
-        converged[_burn_in+1:] = 1
-=======
         converged[_burn_in:] = 1
->>>>>>> fdbacb49
         pd_conv = pd.DataFrame(data=converged, columns=['converged'])
 
         params_fval = pd.concat(
