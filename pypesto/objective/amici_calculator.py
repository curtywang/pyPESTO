import numpy as np
from typing import Dict, List, Sequence, Union

from .constants import (
    MODE_FUN, MODE_RES, FVAL, GRAD, HESS, RES, SRES, RDATAS, CHI2
)
from .amici_util import (
    add_sim_grad_to_opt_grad, add_sim_hess_to_opt_hess,
    sim_sres_to_opt_sres, log_simulation, get_error_output)

try:
    import amici
    import amici.petab_objective
    import amici.parameter_mapping
    from amici.parameter_mapping import ParameterMapping
except ImportError:
    pass

AmiciModel = Union['amici.Model', 'amici.ModelPtr']
AmiciSolver = Union['amici.Solver', 'amici.SolverPtr']


class AmiciCalculator:
    """
    Class to perform the actual call to AMICI and obtain requested objective
    function values.
    """

<<<<<<< HEAD
=======
    def __init__(self):
        self._known_least_squares_safe = False

>>>>>>> e293f50b
    def initialize(self):
        """Initialize the calculator. Default: Do nothing."""

    def __call__(self,
                 x_dct: Dict,
                 sensi_order: int,
                 mode: str,
                 amici_model: AmiciModel,
                 amici_solver: AmiciSolver,
                 edatas: List['amici.ExpData'],
                 n_threads: int,
                 x_ids: Sequence[str],
                 parameter_mapping: 'ParameterMapping'):
        """Perform the actual AMICI call.

        This function is called inside :func:`pypesto.AmiciObjective.__call__`
        after some preprocessing,
        and is supposed to return the function value, derivatives and
        possibly residuals as a dict for the given input.

        Parameters
        ----------
        x_dct:
            Parameters for which to compute function value and derivatives.
        sensi_order:
            Maximum sensitivity order.
        mode:
            Call mode (function value or residual based).
        amici_model:
            The AMICI model.
        amici_solver:
            The AMICI solver.
        edatas:
            The experimental data.
        n_threads:
            Number of threads for AMICI call.
        x_ids:
            Ids of optimization parameters.
        parameter_mapping:
            Mapping of optimization to simulation parameters.
        """
        # set order in solver
        amici_solver.setSensitivityOrder(sensi_order)

        # fill in parameters
        # TODO (#226) use plist to compute only required derivatives
        amici.parameter_mapping.fill_in_parameters(
            edatas=edatas,
            problem_parameters=x_dct,
            scaled_parameters=True,
            parameter_mapping=parameter_mapping,
            amici_model=amici_model
        )

        # run amici simulation
        rdatas = amici.runAmiciSimulations(
            amici_model,
            amici_solver,
            edatas,
            num_threads=min(n_threads, len(edatas)),
        )
        if not self._known_least_squares_safe and mode == MODE_RES and \
                sensi_order > 0:
            if any(
                ((r['ssigmay'] is not None and np.any(r['ssigmay']))
                 or
                 (r['ssigmaz'] is not None and np.any(r['ssigmaz'])))
                for r in rdatas
            ):
                raise RuntimeError('Cannot use least squares solver with'
                                   'parameter dependent sigma!')
            self._known_least_squares_safe = True  # don't check this again

        return calculate_function_values(
            rdatas, sensi_order, mode, amici_model, amici_solver, edatas,
            x_ids, parameter_mapping)


def calculate_function_values(rdatas,
                              sensi_order: int,
                              mode: str,
                              amici_model: AmiciModel,
                              amici_solver: AmiciSolver,
                              edatas: List['amici.ExpData'],
                              x_ids: Sequence[str],
                              parameter_mapping: 'ParameterMapping'):
    # full optimization problem dimension (including fixed parameters)
    dim = len(x_ids)

    # check if the simulation failed
    if any(rdata['status'] < 0.0 for rdata in rdatas):
        return get_error_output(amici_model, edatas, rdatas, dim)

    # prepare outputs
    nllh = 0.0
    snllh = None
    s2nllh = None
    if mode == MODE_FUN and sensi_order > 0:
        snllh = np.zeros(dim)
        s2nllh = np.zeros([dim, dim])

<<<<<<< HEAD
        return calculate_function_values(
            rdatas, sensi_order, mode, amici_model, amici_solver, edatas,
            x_ids, parameter_mapping)


def calculate_function_values(rdatas,
                              sensi_order: int,
                              mode: str,
                              amici_model: AmiciModel,
                              amici_solver: AmiciSolver,
                              edatas: List['amici.ExpData'],
                              x_ids: Sequence[str],
                              parameter_mapping: 'ParameterMapping'
                              ):
    # full optimization problem dimension (including fixed parameters)
    dim = len(x_ids)

    # check if the simulation failed
    if any(rdata['status'] < 0.0 for rdata in rdatas):
        return get_error_output(amici_model, edatas, rdatas, dim)

    # prepare outputs
    nllh = 0.0
    snllh = np.zeros(dim)
    s2nllh = np.zeros([dim, dim])

    res = np.zeros([0])
    sres = np.zeros([0, dim])
=======
    chi2 = None
    res = None
    sres = None
    if mode == MODE_RES:
        chi2 = 0.0
        res = np.zeros([0])
        if sensi_order > 0:
            sres = np.zeros([0, dim])
>>>>>>> e293f50b

    par_sim_ids = list(amici_model.getParameterIds())
    sensi_method = amici_solver.getSensitivityMethod()

    for data_ix, rdata in enumerate(rdatas):
        log_simulation(data_ix, rdata)

        condition_map_sim_var = \
            parameter_mapping[data_ix].map_sim_var

        nllh -= rdata['llh']

        # compute objective
        if mode == MODE_FUN:
<<<<<<< HEAD

=======
>>>>>>> e293f50b
            if sensi_order > 0:
                add_sim_grad_to_opt_grad(
                    x_ids,
                    par_sim_ids,
                    condition_map_sim_var,
                    rdata['sllh'],
                    snllh,
                    coefficient=-1.0
                )
                if sensi_method == 1:
                    # TODO Compute the full Hessian, and check here
                    add_sim_hess_to_opt_hess(
                        x_ids,
                        par_sim_ids,
                        condition_map_sim_var,
                        rdata['FIM'],
                        s2nllh,
                        coefficient=+1.0
                    )

        elif mode == MODE_RES:
<<<<<<< HEAD
=======
            chi2 += rdata['chi2']
>>>>>>> e293f50b
            res = np.hstack([res, rdata['res']]) \
                if res.size else rdata['res']
            if sensi_order > 0:
                opt_sres = sim_sres_to_opt_sres(
                    x_ids,
                    par_sim_ids,
                    condition_map_sim_var,
                    rdata['sres'],
                    coefficient=1.0
                )
                sres = np.vstack([sres, opt_sres]) \
                    if sres.size else opt_sres

<<<<<<< HEAD
    return {
        FVAL: nllh,
=======
    ret = {
        FVAL: nllh,
        CHI2: chi2,
>>>>>>> e293f50b
        GRAD: snllh,
        HESS: s2nllh,
        RES: res,
        SRES: sres,
        RDATAS: rdatas
<<<<<<< HEAD
=======
    }
    return {
        key: val
        for key, val in ret.items()
        if val is not None
>>>>>>> e293f50b
    }<|MERGE_RESOLUTION|>--- conflicted
+++ resolved
@@ -26,12 +26,9 @@
     function values.
     """
 
-<<<<<<< HEAD
-=======
     def __init__(self):
         self._known_least_squares_safe = False
 
->>>>>>> e293f50b
     def initialize(self):
         """Initialize the calculator. Default: Do nothing."""
 
@@ -133,36 +130,6 @@
         snllh = np.zeros(dim)
         s2nllh = np.zeros([dim, dim])
 
-<<<<<<< HEAD
-        return calculate_function_values(
-            rdatas, sensi_order, mode, amici_model, amici_solver, edatas,
-            x_ids, parameter_mapping)
-
-
-def calculate_function_values(rdatas,
-                              sensi_order: int,
-                              mode: str,
-                              amici_model: AmiciModel,
-                              amici_solver: AmiciSolver,
-                              edatas: List['amici.ExpData'],
-                              x_ids: Sequence[str],
-                              parameter_mapping: 'ParameterMapping'
-                              ):
-    # full optimization problem dimension (including fixed parameters)
-    dim = len(x_ids)
-
-    # check if the simulation failed
-    if any(rdata['status'] < 0.0 for rdata in rdatas):
-        return get_error_output(amici_model, edatas, rdatas, dim)
-
-    # prepare outputs
-    nllh = 0.0
-    snllh = np.zeros(dim)
-    s2nllh = np.zeros([dim, dim])
-
-    res = np.zeros([0])
-    sres = np.zeros([0, dim])
-=======
     chi2 = None
     res = None
     sres = None
@@ -171,7 +138,6 @@
         res = np.zeros([0])
         if sensi_order > 0:
             sres = np.zeros([0, dim])
->>>>>>> e293f50b
 
     par_sim_ids = list(amici_model.getParameterIds())
     sensi_method = amici_solver.getSensitivityMethod()
@@ -186,10 +152,7 @@
 
         # compute objective
         if mode == MODE_FUN:
-<<<<<<< HEAD
-
-=======
->>>>>>> e293f50b
+
             if sensi_order > 0:
                 add_sim_grad_to_opt_grad(
                     x_ids,
@@ -211,10 +174,7 @@
                     )
 
         elif mode == MODE_RES:
-<<<<<<< HEAD
-=======
             chi2 += rdata['chi2']
->>>>>>> e293f50b
             res = np.hstack([res, rdata['res']]) \
                 if res.size else rdata['res']
             if sensi_order > 0:
@@ -228,25 +188,18 @@
                 sres = np.vstack([sres, opt_sres]) \
                     if sres.size else opt_sres
 
-<<<<<<< HEAD
-    return {
-        FVAL: nllh,
-=======
     ret = {
         FVAL: nllh,
         CHI2: chi2,
->>>>>>> e293f50b
         GRAD: snllh,
         HESS: s2nllh,
         RES: res,
         SRES: sres,
         RDATAS: rdatas
-<<<<<<< HEAD
-=======
     }
+
     return {
         key: val
         for key, val in ret.items()
         if val is not None
->>>>>>> e293f50b
     }