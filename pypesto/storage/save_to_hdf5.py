--- conflicted
+++ resolved
@@ -3,15 +3,10 @@
 
 import h5py
 import numpy as np
-<<<<<<< HEAD
 import os.path
-import warnings
-=======
 
->>>>>>> d0d45e6a
 from .hdf5 import write_string_array, write_int_array, write_float_array
 from ..result import Result
-from ..objective.history import HistoryBase
 
 
 class ProblemHDF5Writer:
@@ -139,28 +134,7 @@
                 os.makedirs(basedir, exist_ok=True)
 
         with h5py.File(self.storage_filename, "a") as f:
-<<<<<<< HEAD
 
-            if "optimization" in f:
-
-                if overwrite:
-                    del f["optimization"]
-                else:
-                    raise Exception("The file already exists and contains "
-                                    "information about optimization result."
-                                    "If you wish to overwrite the file set"
-                                    "overwrite=True.")
-
-            optimization_grp = f.create_group("optimization")
-            results_grp = optimization_grp.create_group("results")
-
-            for i, start in enumerate(result.optimize_result.list):
-
-                start_grp = results_grp.create_group(str(i))
-
-                for key in start.keys() - {'history'}:
-
-=======
             optimization_grp = get_or_create_group(f, "optimization")
             # settings =
             # optimization_grp.create_dataset("settings", settings, dtype=)
@@ -179,7 +153,6 @@
                                             "to overwrite it, set "
                                             "overwrite=True.")
                 for key in start.keys():
->>>>>>> d0d45e6a
                     if isinstance(start[key], np.ndarray):
                         write_float_array(start_grp, key, start[key])
                     elif start[key] is not None:
